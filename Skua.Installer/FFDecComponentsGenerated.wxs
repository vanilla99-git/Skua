--- conflicted
+++ resolved
@@ -2,144 +2,7 @@
 <Wix xmlns="http://schemas.microsoft.com/wix/2006/wi">
     <Fragment>
         <DirectoryRef Id="INSTALLFOLDER">
-            <Directory Id="dir1E1C05CB933DA312242184180E284D3D" Name="FFDec">
-                <Component Id="cmp8FA2E396B62C33C69249FD823F5CC948" Guid="{F1197C84-48F3-429D-B5EA-A8DBD138623A}">
-                    <File Id="fil6D493907376E9F1E1CC7CE3C45A277F1" KeyPath="yes" Source="$(var.FFDecPath)\ffdec.bat" />
-                </Component>
-                <Component Id="cmpFD12AC83F6D9CDA812F1A4CE7A66F617" Guid="{86F8DDA9-BF7D-41E7-A613-821ABAE7FFC2}">
-                    <File Id="fil71BAB443F04EE1715AF62CCA1E299A4A" KeyPath="yes" Source="$(var.FFDecPath)\ffdec.jar" />
-                </Component>
-                <Directory Id="dir54A249CB2987B3411E1CC56125597D3D" Name="lib">
-                    <Component Id="cmpE1724BAAF7380D9D83D1E9AAB5164760" Guid="{984925D9-C7D9-4432-B953-6B694A55C5C5}">
-                        <File Id="fil27D69142DDAC5479DD343934DEBFB320" KeyPath="yes" Source="$(var.FFDecPath)\lib\avi.jar" />
-                    </Component>
-                    <Component Id="cmpC51798BB3B618CCA07F5A2E40F901E7E" Guid="{E5A88AC0-40B3-4BF3-8F54-0225E735CA38}">
-                        <File Id="filC500CE91254585C2EB1EA7C2CDEA284E" KeyPath="yes" Source="$(var.FFDecPath)\lib\avi.montemedia.license.txt" />
-                    </Component>
-                    <Component Id="cmp2B3244E469AB8EB4A9F6908E63BB6680" Guid="{3D96C55D-4EF0-44FB-B209-995B133E2ABF}">
-                        <File Id="fil84D3F2DFFB20BAD34D4BE040608A50D9" KeyPath="yes" Source="$(var.FFDecPath)\lib\cmykjpeg.jar" />
-                    </Component>
-                    <Component Id="cmpA96968CE59605F7FDE3A77D5F5FE36E9" Guid="{4E6166A2-0059-44F7-8147-59AB87CF8430}">
-                        <File Id="filFE1F0A4B7341671D45F751C15D2EBB29" KeyPath="yes" Source="$(var.FFDecPath)\lib\ddsreader.jar" />
-                    </Component>
-                    <Component Id="cmp4EE32105ACB898C8167BC08266D83635" Guid="{BB723736-3063-4F7F-A2E9-B4D7AC255DD8}">
-                        <File Id="filB09C9975706A06D1EFFB29C08710A749" KeyPath="yes" Source="$(var.FFDecPath)\lib\ffdec_lib.jar" />
-                    </Component>
-                    <Component Id="cmp2F605B9F3B2064E5B112CF7DD3790A18" Guid="{AA4AED6F-1C7D-43AE-BB44-2AD0CFEB0D78}">
-                        <File Id="filC96BE2F12A6C694BFBCB217E7F669120" KeyPath="yes" Source="$(var.FFDecPath)\lib\ffdec_lib.license.txt" />
-                    </Component>
-                    <Component Id="cmp2B5684FBBAB442A10C2AFCCB1C52E947" Guid="{78B4E691-E045-4614-A2D3-E5154F316666}">
-                        <File Id="fil897359B26428488C0331033609CC0EAC" KeyPath="yes" Source="$(var.FFDecPath)\lib\flamingo-6.2.jar" />
-                    </Component>
-                    <Component Id="cmp1AB7E867F986CB360EC21EC7C80AA754" Guid="{B103F90E-D5E0-4B72-A1A4-DAF011A9623B}">
-                        <File Id="filD7F7A985E12F03A518B09B2459BE9E39" KeyPath="yes" Source="$(var.FFDecPath)\lib\flamingo.license.txt" />
-                    </Component>
-                    <Component Id="cmpD5F3589C355B56B617605E75C8CD2DF0" Guid="{41689A0B-959A-436F-9D77-2C76DBF99BE4}">
-                        <File Id="filEFCAACE8E3FB515A6457E7C5EEC6B991" KeyPath="yes" Source="$(var.FFDecPath)\lib\flashdebugger.jar" />
-                    </Component>
-                    <Component Id="cmpFF5F3B0DE453376B472DCD1085A9A058" Guid="{A350035B-A826-41F4-A5AE-BEC21E3E6EA3}">
-                        <File Id="fil14766C4D23097A1BD80CC1044FE91554" KeyPath="yes" Source="$(var.FFDecPath)\lib\gif.jar" />
-                    </Component>
-                    <Component Id="cmpCB57BFE1061ED042E5C9C1CAAD5859FB" Guid="{39A2056A-C145-4B33-ACE6-F9EAED40B3B6}">
-                        <File Id="fil39A03442B876AFB06014084D0D3586E1" KeyPath="yes" Source="$(var.FFDecPath)\lib\gif.license.txt" />
-                    </Component>
-                    <Component Id="cmpA8FDE86D558FDA0517D14FF7A5DCB99E" Guid="{4E392351-4965-4B4D-8872-F7225A3C7105}">
-                        <File Id="filD768020A98B23CF59DB4E321C580F7D0" KeyPath="yes" Source="$(var.FFDecPath)\lib\gnujpdf.jar" />
-                    </Component>
-                    <Component Id="cmp9FDE5717CB10A7E2E310D74714999261" Guid="{0B4A9266-8915-4554-AE9A-85F6EFB105E5}">
-                        <File Id="filD0C42E0AA7FBCF06668F7A1ED50B2B9F" KeyPath="yes" Source="$(var.FFDecPath)\lib\graphs.jar" />
-                    </Component>
-                    <Component Id="cmp76B1136112C7B169F96917E7586E5BFF" Guid="{FAA6B762-9D08-4CA0-B71D-A36BBB26A790}">
-                        <File Id="filD595BB8430B35706BEF63661D2FBA334" KeyPath="yes" Source="$(var.FFDecPath)\lib\jargs.jar" />
-                    </Component>
-                    <Component Id="cmp2383C8DF663A4FD84F9566CB9528C689" Guid="{6A38F4A2-8F90-4D0A-B5C7-AF5150573780}">
-                        <File Id="fil8AC66B696B23FB1B1D04B2B9CE9B4D98" KeyPath="yes" Source="$(var.FFDecPath)\lib\JavactiveX.jar" />
-                    </Component>
-                    <Component Id="cmp75D53A4A8C0CDA6A0273117A8446FF9D" Guid="{218C310B-066F-4CE9-918A-F634495F02A6}">
-                        <File Id="fil033FE301ADC47007C3643EFB51171836" KeyPath="yes" Source="$(var.FFDecPath)\lib\jl.license.txt" />
-                    </Component>
-                    <Component Id="cmpAD942291F5CEB051A17E1902C56CAE44" Guid="{19499878-6643-4F0E-B001-A8231F066F30}">
-                        <File Id="fil06327124551A606EE8A683D8AFF96AA1" KeyPath="yes" Source="$(var.FFDecPath)\lib\jl1.0.1.jar" />
-                    </Component>
-                    <Component Id="cmp32EC11A3A94DC40D66B9B2F1C3F53F1D" Guid="{83C6A7A4-7919-4450-9C36-33585E73D80B}">
-                        <File Id="fil81B2B681D6021A8A954E3D9F77AE7EC7" KeyPath="yes" Source="$(var.FFDecPath)\lib\jna-3.5.1.jar" />
-                    </Component>
-                    <Component Id="cmp4F442D9624CFD27C2576A2736533D92A" Guid="{4B812285-1B11-4EED-AC7D-F36EBF989759}">
-                        <File Id="fil427E3DE1444D155493B0F15774483CE8" KeyPath="yes" Source="$(var.FFDecPath)\lib\jna.license.txt" />
-                    </Component>
-                    <Component Id="cmp4C2ADC190A7AE8410FF10CFED498593A" Guid="{C43BDC91-561A-4462-9B6C-73F767AB2747}">
-                        <File Id="filA6339479E78F5998CA8B97BDBFBA3BA9" KeyPath="yes" Source="$(var.FFDecPath)\lib\jpacker.jar" />
-                    </Component>
-                    <Component Id="cmp191B49251BD61D178349DCEB9F68C9EB" Guid="{0BACE2F2-CD06-4566-9109-41612E1F0AB6}">
-                        <File Id="fil810CA18784EEFDEAD1634C1B88E051C1" KeyPath="yes" Source="$(var.FFDecPath)\lib\jpacker.license.txt" />
-                    </Component>
-                    <Component Id="cmp7AAF077156349EB9EF291ED2604EC878" Guid="{E6CB7E92-3E24-4F04-AC3C-9C7E44FDA8D7}">
-                        <File Id="fil94C4B047A1E8F8DB6B91A92A2525F033" KeyPath="yes" Source="$(var.FFDecPath)\lib\jpproxy.jar" />
-                    </Component>
-                    <Component Id="cmpB315E2D0764D3309A9A1C5DAD9B81730" Guid="{4E380F15-6BAE-408D-B8DA-F2740CF598C5}">
-                        <File Id="filA018BCA661BC0CE72709E9FA138027DE" KeyPath="yes" Source="$(var.FFDecPath)\lib\jpproxy.muffin.license.txt" />
-                    </Component>
-                    <Component Id="cmp70548BFA686E88F6BF99796DC083DEBC" Guid="{A544AF9B-2C77-4168-A6B7-60857BE246DD}">
-                        <File Id="fil669416033503DE4DEEB1644D0C25D0F5" KeyPath="yes" Source="$(var.FFDecPath)\lib\jsyntaxpane-0.9.5.jar" />
-                    </Component>
-                    <Component Id="cmp402686587B37F96839DC851D431BC277" Guid="{5317C87F-B4AC-4219-A86C-D4F9CE7BC8A8}">
-                        <File Id="fil1339151D4DCC6B8083CA1FBE3AA1C643" KeyPath="yes" Source="$(var.FFDecPath)\lib\jsyntaxpane.license.txt" />
-                    </Component>
-                    <Component Id="cmpF9B756E226EB40EEDFB055081CCB8F34" Guid="{71060DD3-A968-4EC8-8BEE-72641700B0A2}">
-                        <File Id="fil22C93307F424EF95B43EE15C866AF961" KeyPath="yes" Source="$(var.FFDecPath)\lib\LZMA.jar" />
-                    </Component>
-                    <Component Id="cmpD769A8CDE04C08478512C3933175CE9A" Guid="{63699089-F425-4A6F-943A-85E55C2F690C}">
-                        <File Id="filCB7600E00A421A0129D34C2B0CE31030" KeyPath="yes" Source="$(var.FFDecPath)\lib\minimal-json-0.9.5.jar" />
-                    </Component>
-                    <Component Id="cmp211B0260C420D1EE8333315EDF1F8727" Guid="{C20FD213-2B60-4225-A59C-E9885CC05326}">
-                        <File Id="fil2114C08BF9195F4606A9EAA18150474B" KeyPath="yes" Source="$(var.FFDecPath)\lib\minimal-json.license.txt" />
-                    </Component>
-                    <Component Id="cmp3CD034F1D0F8B6C091453F6CA780ED34" Guid="{63A25CA7-8A09-421A-BEE6-76AFC3573366}">
-                        <File Id="fil9B643522C3D91CDFDA18BF0A89537177" KeyPath="yes" Source="$(var.FFDecPath)\lib\nellymoser.jar" />
-                    </Component>
-                    <Component Id="cmp663DA59336A6CC3D2D41CBF366F575B1" Guid="{F413A54C-AE29-4A29-B3BE-B88B0886CF4D}">
-                        <File Id="filC99D779B2615C3C4360B1AB29E1C4CBB" KeyPath="yes" Source="$(var.FFDecPath)\lib\nellymoser.license.txt" />
-                    </Component>
-                    <Component Id="cmp5EE51E27B073F2702EFCE73030F935A4" Guid="{E43AC49E-B3E1-4A6E-AE33-6FDAFE2873FF}">
-                        <File Id="fil5F436A1EA055BE8D7CD65651FB59A7E1" KeyPath="yes" Source="$(var.FFDecPath)\lib\sfntly.jar" />
-                    </Component>
-                    <Component Id="cmp478B120A4FE0F9FDEACF164B2B5D1B6F" Guid="{6618DAA3-D0B4-456D-B14B-469762A7AC98}">
-                        <File Id="fil9784FF89750E142EFF6751ABCE40B36E" KeyPath="yes" Source="$(var.FFDecPath)\lib\sfntly.license.txt" />
-                    </Component>
-                    <Component Id="cmp1C840D0C5985E8AF19C6090A5F47D982" Guid="{ECAA1083-6374-441E-9B22-4B03BBDBF64E}">
-                        <File Id="fil0B21B5DE9CFCA7600C0EB720DBE38E80" KeyPath="yes" Source="$(var.FFDecPath)\lib\substance-6.2.jar" />
-                    </Component>
-                    <Component Id="cmpB8AC97CE86CC72A27BC2C21E7320E081" Guid="{0BE11677-D747-4D2F-AD85-B37D6218AC72}">
-                        <File Id="filF1225AE5997C0ED9BAAFD53FA2FF8754" KeyPath="yes" Source="$(var.FFDecPath)\lib\substance-flamingo-6.2.jar" />
-                    </Component>
-                    <Component Id="cmpB1BA25578FFAD028181B41229552D61E" Guid="{196E417B-BD60-4F84-A8E4-952554B01942}">
-                        <File Id="filA37DAB4BA20ADE684812D5AEA7952070" KeyPath="yes" Source="$(var.FFDecPath)\lib\substance-flamingo.license.txt" />
-                    </Component>
-                    <Component Id="cmpB96D4676937CFA8ECC58922503CA22A9" Guid="{39E72CDD-E03F-4DDD-A023-2265D8B8CF19}">
-                        <File Id="fil498F661BACAB4A71D84DFC28BB54486C" KeyPath="yes" Source="$(var.FFDecPath)\lib\substance.license.txt" />
-                    </Component>
-                    <Component Id="cmp925FE4B438B499F3F0AFF7CE96494859" Guid="{5BDA95B8-F963-40AD-B7B0-ED44755C9BD3}">
-                        <File Id="fil88196021D302EA2701D99374E2A65AD3" KeyPath="yes" Source="$(var.FFDecPath)\lib\tablelayout.jar" />
-                    </Component>
-                    <Component Id="cmp90084E04C08830AF488438D83166D6A1" Guid="{39BFC270-9208-4A37-9FF7-521D90BEDC63}">
-                        <File Id="filB035292604C3E3C00B897B982913CB7A" KeyPath="yes" Source="$(var.FFDecPath)\lib\treetable.jar" />
-                    </Component>
-                    <Component Id="cmpDFB848BA5BF4A1C27D21378EE23B17F1" Guid="{BB7A2F71-6436-443C-8650-4264B31A8C7E}">
-                        <File Id="fil90FC5FE96ED6A74AD0C3133F14F5C96B" KeyPath="yes" Source="$(var.FFDecPath)\lib\trident-6.2.jar" />
-                    </Component>
-                    <Component Id="cmp807124FA29903E3D014776974D2E88E6" Guid="{468713AF-9BDB-4C95-8716-0EB8F6F24884}">
-                        <File Id="fil6556D81959E1D7521D279B0D9C03DFA5" KeyPath="yes" Source="$(var.FFDecPath)\lib\trident.license.txt" />
-                    </Component>
-                    <Component Id="cmp15EADBDBED8D1097378C4CDD67EA2C73" Guid="{6911AF06-CE01-4F4A-96EF-AB4218D5E000}">
-                        <File Id="fil9B4AF30FC002F81264227A382B218CE4" KeyPath="yes" Source="$(var.FFDecPath)\lib\ttf.doubletype.license.txt" />
-                    </Component>
-                    <Component Id="cmp8C0B69A8C854AFDED48492A13A851E95" Guid="{FBBAF6B3-D2B0-4404-BEF4-F2607CF6DFFE}">
-                        <File Id="fil4479A7F7715D838CBB980AA5E14D7721" KeyPath="yes" Source="$(var.FFDecPath)\lib\ttf.fontastic.license.txt" />
-                    </Component>
-<<<<<<< HEAD
-                    <Component Id="cmp376765676B96AF80693AD74CEB8D43A2" Guid="{FD4A8C89-D380-4956-9A98-48977F53D24E}">
-=======
-                    <Component Id="cmp376765676B96AF80693AD74CEB8D43A2" Guid="{9D568146-56A6-4A52-AEA3-247C9E548290}">
+            <Directory Id="dir1E1C05CB933DA312242184180E284D3D" Name="FFDec">               
                 <Component Id="cmp8FA2E396B62C33C69249FD823F5CC948" Guid="{3FDB7971-6B6F-47AD-8744-171C89DA8330}">
                     <File Id="fil6D493907376E9F1E1CC7CE3C45A277F1" KeyPath="yes" Source="$(var.FFDecPath)\ffdec.bat" />
                 </Component>
@@ -274,7 +137,6 @@
                         <File Id="fil4479A7F7715D838CBB980AA5E14D7721" KeyPath="yes" Source="$(var.FFDecPath)\lib\ttf.fontastic.license.txt" />
                     </Component>
                     <Component Id="cmp376765676B96AF80693AD74CEB8D43A2" Guid="{3B7C2444-BBE9-48CA-9AD4-D6345499D69C}">
->>>>>>> 1672336f
                         <File Id="fil34A451CB0ADEA2FFE443B27A5FBACED9" KeyPath="yes" Source="$(var.FFDecPath)\lib\ttf.jar" />
                     </Component>
                 </Directory>
